// Copyright (c) Aptos
// SPDX-License-Identifier: Apache-2.0

use crate::{
    counters,
    epoch_manager::EpochManager,
    network::NetworkTask,
    network_interface::{ConsensusNetworkEvents, ConsensusNetworkSender},
    persistent_liveness_storage::StorageWriteProxy,
    state_computer::ExecutionProxy,
    txn_notifier::MempoolNotifier,
    util::time_service::ClockTimeService,
};
use aptos_config::config::NodeConfig;
use aptos_consensus_notifications::ConsensusNotificationSender;
use aptos_event_notifications::ReconfigNotificationListener;
use aptos_executor::block_executor::BlockExecutor;
use aptos_logger::prelude::*;
use aptos_mempool::QuorumStoreRequest;
use aptos_network::application::storage::PeerMetadataStorage;
use aptos_storage_interface::DbReaderWriter;
use aptos_vm::AptosVM;
use futures::channel::mpsc;
use std::sync::{
    atomic::{AtomicUsize, Ordering},
    Arc,
};
<<<<<<< HEAD
use std::time::Duration;
use storage_interface::DbReaderWriter;
=======
>>>>>>> 82c7bdeb
use tokio::runtime::{self, Runtime};

/// Helper function to start consensus based on configuration and return the runtime
pub fn start_consensus(
    node_config: &NodeConfig,
    mut network_sender: ConsensusNetworkSender,
    network_events: ConsensusNetworkEvents,
    state_sync_notifier: Arc<dyn ConsensusNotificationSender>,
    consensus_to_mempool_tx: mpsc::Sender<QuorumStoreRequest>,
    aptos_db: DbReaderWriter,
    reconfig_events: ReconfigNotificationListener,
    peer_metadata_storage: Arc<PeerMetadataStorage>,
) -> Runtime {
    let runtime = runtime::Builder::new_multi_thread()
        .thread_name_fn(|| {
            static ATOMIC_ID: AtomicUsize = AtomicUsize::new(0);
            let id = ATOMIC_ID.fetch_add(1, Ordering::SeqCst);
            format!("consensus-{}", id)
        })
        .disable_lifo_slot()
        .enable_all()
        .build()
        .expect("Failed to create Tokio runtime!");
    let runtime_monitor = tokio_metrics::RuntimeMonitor::new(&runtime.handle());
    runtime.spawn(async move {
        for interval in runtime_monitor.intervals() {
            // pretty-print the metric interval
            println!("ConsensusRuntime:{:?}", interval);
            // wait 500ms
            tokio::time::sleep(Duration::from_secs(10)).await;
        }
    });

    let storage = Arc::new(StorageWriteProxy::new(node_config, aptos_db.reader.clone()));
    let txn_notifier = Arc::new(MempoolNotifier::new(
        consensus_to_mempool_tx.clone(),
        node_config.consensus.mempool_executed_txn_timeout_ms,
    ));

    let state_computer = Arc::new(ExecutionProxy::new(
        Arc::new(BlockExecutor::<AptosVM>::new(aptos_db)),
        txn_notifier,
        state_sync_notifier,
        runtime.handle(),
    ));

    let time_service = Arc::new(ClockTimeService::new(runtime.handle().clone()));

    let (timeout_sender, timeout_receiver) =
        aptos_channels::new(1_024, &counters::PENDING_ROUND_TIMEOUTS);
    let (self_sender, self_receiver) = aptos_channels::new(1_024, &counters::PENDING_SELF_MESSAGES);
    network_sender.initialize(peer_metadata_storage);

    let epoch_mgr = EpochManager::new(
        node_config,
        time_service,
        self_sender,
        network_sender,
        timeout_sender,
        consensus_to_mempool_tx,
        state_computer,
        storage,
        reconfig_events,
    );

    let (network_task, network_receiver) = NetworkTask::new(network_events, self_receiver);

    runtime.spawn(network_task.start());
    runtime.spawn(epoch_mgr.start(timeout_receiver, network_receiver));

    debug!("Consensus started.");
    runtime
}<|MERGE_RESOLUTION|>--- conflicted
+++ resolved
@@ -25,11 +25,7 @@
     atomic::{AtomicUsize, Ordering},
     Arc,
 };
-<<<<<<< HEAD
 use std::time::Duration;
-use storage_interface::DbReaderWriter;
-=======
->>>>>>> 82c7bdeb
 use tokio::runtime::{self, Runtime};
 
 /// Helper function to start consensus based on configuration and return the runtime
