--- conflicted
+++ resolved
@@ -76,11 +76,8 @@
     "crates/fallible",
     "crates/indexer",
     "crates/inspection-service",
-<<<<<<< HEAD
     "crates/misc-timer",
-=======
     "crates/moving-average",
->>>>>>> 001f5f8e
     "crates/node-resource-metrics",
     "crates/num-variants",
     "crates/proxy",
