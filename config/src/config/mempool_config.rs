--- conflicted
+++ resolved
@@ -43,12 +43,8 @@
             default_failovers: 3,
             system_transaction_timeout_secs: 600,
             system_transaction_gc_interval_ms: 60_000,
-<<<<<<< HEAD
             shared_mempool_validator_broadcast: false,
-=======
-            shared_mempool_validator_broadcast: true,
             broadcast_buckets: vec![0, 151, 301, 901, 2001, 10001], // (1, 1.5, 3, 9, 20, 100)
->>>>>>> 555b33b4
         }
     }
 }