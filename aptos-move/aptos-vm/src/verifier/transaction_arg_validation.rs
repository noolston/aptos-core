// Copyright © Aptos Foundation
// SPDX-License-Identifier: Apache-2.0

//! Module defines validation of transaction arguments.
//!
//! TODO: we should not only validate the types but also the actual values, e.g.
//! for strings whether they consist of correct characters.

use crate::{move_vm_ext::SessionExt, VMStatus};
use move_binary_format::{
    errors::{Location, PartialVMError},
    file_format::FunctionDefinitionIndex,
    file_format_common::read_uleb128_as_u64,
};
use move_core_types::{
    account_address::AccountAddress,
    ident_str,
    identifier::{IdentStr, Identifier},
    language_storage::ModuleId,
    value::MoveValue,
    vm_status::StatusCode,
};
use move_vm_runtime::session::LoadedFunctionInstantiation;
use move_vm_types::{
    gas::{GasMeter, UnmeteredGasMeter},
    loaded_data::runtime_types::Type,
};
use once_cell::sync::Lazy;
use std::{
    collections::BTreeMap,
    io::{Cursor, Read},
};

pub(crate) struct FunctionId {
    module_id: ModuleId,
    func_name: &'static IdentStr,
}

type ConstructorMap = Lazy<BTreeMap<String, FunctionId>>;
static OLD_ALLOWED_STRUCTS: ConstructorMap = Lazy::new(|| {
    [("0x1::string::String", FunctionId {
        module_id: ModuleId::new(AccountAddress::ONE, Identifier::from(ident_str!("string"))),
        func_name: ident_str!("utf8"),
    })]
    .into_iter()
    .map(|(s, validator)| (s.to_string(), validator))
    .collect()
});

static NEW_ALLOWED_STRUCTS: ConstructorMap = Lazy::new(|| {
    [
        ("0x1::string::String", FunctionId {
            module_id: ModuleId::new(AccountAddress::ONE, Identifier::from(ident_str!("string"))),
            func_name: ident_str!("utf8"),
        }),
        ("0x1::object::Object", FunctionId {
            module_id: ModuleId::new(AccountAddress::ONE, Identifier::from(ident_str!("object"))),
            func_name: ident_str!("address_to_object"),
        }),
        ("0x1::option::Option", FunctionId {
            module_id: ModuleId::new(AccountAddress::ONE, Identifier::from(ident_str!("option"))),
            func_name: ident_str!("from_vec"),
        }),
        ("0x1::fixed_point32::FixedPoint32", FunctionId {
            module_id: ModuleId::new(
                AccountAddress::ONE,
                Identifier::from(ident_str!("fixed_point32")),
            ),
            func_name: ident_str!("create_from_raw_value"),
        }),
        ("0x1::fixed_point64::FixedPoint64", FunctionId {
            module_id: ModuleId::new(
                AccountAddress::ONE,
                Identifier::from(ident_str!("fixed_point64")),
            ),
            func_name: ident_str!("create_from_raw_value"),
        }),
    ]
    .into_iter()
    .map(|(s, validator)| (s.to_string(), validator))
    .collect()
});

pub(crate) fn get_allowed_structs(
    are_struct_constructors_enabled: bool,
) -> &'static ConstructorMap {
    if are_struct_constructors_enabled {
        &NEW_ALLOWED_STRUCTS
    } else {
        &OLD_ALLOWED_STRUCTS
    }
}

/// Validate and generate args for entry function
/// validation includes:
/// 1. return signature is empty
/// 2. number of signers is same as the number of senders
/// 3. check arg types are allowed after signers
///
/// after validation, add senders and non-signer arguments to generate the final args
pub(crate) fn validate_combine_signer_and_txn_args(
    session: &mut SessionExt,
    senders: Vec<AccountAddress>,
    args: Vec<Vec<u8>>,
    func: &LoadedFunctionInstantiation,
    are_struct_constructors_enabled: bool,
) -> Result<Vec<Vec<u8>>, VMStatus> {
    // entry function should not return
    if !func.return_.is_empty() {
        return Err(VMStatus::Error(
            StatusCode::INVALID_MAIN_FUNCTION_SIGNATURE,
            None,
        ));
    }
    let mut signer_param_cnt = 0;
    // find all signer params at the beginning
    for ty in func.parameters.iter() {
        match ty {
            Type::Signer => signer_param_cnt += 1,
            Type::Reference(inner_type) => {
                if matches!(&**inner_type, Type::Signer) {
                    signer_param_cnt += 1;
                }
            },
            _ => (),
        }
    }

    let allowed_structs = get_allowed_structs(are_struct_constructors_enabled);
    // Need to keep this here to ensure we return the historic correct error code for replay
    for ty in func.parameters[signer_param_cnt..].iter() {
        let valid = is_valid_txn_arg(
            session,
            &ty.subst(&func.type_arguments).unwrap(),
            allowed_structs,
        );
        if !valid {
            return Err(VMStatus::Error(
                StatusCode::INVALID_MAIN_FUNCTION_SIGNATURE,
                None,
            ));
        }
    }

    if (signer_param_cnt + args.len()) != func.parameters.len() {
        return Err(VMStatus::Error(
            StatusCode::NUMBER_OF_ARGUMENTS_MISMATCH,
            None,
        ));
    }
<<<<<<< HEAD
    // if function doesn't require signer, we reuse txn args
    // if the function require signer, we check senders number same as signers
    // and then combine senders with txn args.
    let mut combined_args = if signer_param_cnt == 0 {
        if senders.len() != 1 {
            return Err(VMStatus::Error(
                StatusCode::NUMBER_OF_SIGNER_ARGUMENTS_MISMATCH,
                None,
            ));
        }
=======

    // If the invoked function expects one or more signers, we need to check that the number of
    // signers actually passed is matching first to maintain backward compatibility before
    // moving on to the validation of non-signer args.
    // the number of txn senders should be the same number of signers
    if signer_param_cnt > 0 && senders.len() != signer_param_cnt {
        return Err(VMStatus::Error(
            StatusCode::NUMBER_OF_SIGNER_ARGUMENTS_MISMATCH,
            None,
        ));
    }

    // This also validates that the args are valid. If they are structs, they have to be allowed
    // and must be constructed successfully. If construction fails, this would fail with a
    // FAILED_TO_DESERIALIZE_ARGUMENT error.
    let args = construct_args(
        session,
        &func.parameters[signer_param_cnt..],
        args,
        &func.type_arguments,
        allowed_structs,
        false,
    )?;

    // Combine signer and non-signer arguments.
    let combined_args = if signer_param_cnt == 0 {
>>>>>>> 4f9b69b6
        args
    } else {
        senders
            .into_iter()
            .map(|s| MoveValue::Signer(s).simple_serialize().unwrap())
            .chain(args)
            .collect()
    };
    Ok(combined_args)
}

// Return whether the argument is valid/allowed and whether it needs construction.
pub(crate) fn is_valid_txn_arg(
    session: &SessionExt,
    typ: &Type,
    allowed_structs: &ConstructorMap,
) -> bool {
    use move_vm_types::loaded_data::runtime_types::Type::*;

    match typ {
        Bool | U8 | U16 | U32 | U64 | U128 | U256 | Address => true,
        Vector(inner) => is_valid_txn_arg(session, inner, allowed_structs),
        Struct(idx) | StructInstantiation(idx, _) => {
            if let Some(st) = session.get_struct_type(*idx) {
                let full_name = format!("{}::{}", st.module.short_str_lossless(), st.name);
                allowed_structs.contains_key(&full_name)
            } else {
                false
            }
        },
        Signer | Reference(_) | MutableReference(_) | TyParam(_) => false,
    }
}

// Construct arguments. Walk through the arguments and according to the signature
// construct arguments that require so.
// TODO: This needs a more solid story and a tighter integration with the VM.
pub(crate) fn construct_args(
    session: &mut SessionExt,
    types: &[Type],
    args: Vec<Vec<u8>>,
    ty_args: &[Type],
    allowed_structs: &ConstructorMap,
    is_view: bool,
) -> Result<Vec<Vec<u8>>, VMStatus> {
    // Perhaps in a future we should do proper gas metering here
    let mut gas_meter = UnmeteredGasMeter;
    let mut res_args = vec![];
    if types.len() != args.len() {
        return Err(invalid_signature());
    }
    for (ty, arg) in types.iter().zip(args.into_iter()) {
        let arg = construct_arg(
            session,
            &ty.subst(ty_args).unwrap(),
            allowed_structs,
            arg,
            &mut gas_meter,
            is_view,
        )?;
        res_args.push(arg);
    }
    Ok(res_args)
}

fn invalid_signature() -> VMStatus {
    VMStatus::Error(StatusCode::INVALID_MAIN_FUNCTION_SIGNATURE, None)
}

fn construct_arg(
    session: &mut SessionExt,
    ty: &Type,
    allowed_structs: &ConstructorMap,
    arg: Vec<u8>,
    gas_meter: &mut impl GasMeter,
    is_view: bool,
) -> Result<Vec<u8>, VMStatus> {
    use move_vm_types::loaded_data::runtime_types::Type::*;
    match ty {
        Bool | U8 | U16 | U32 | U64 | U128 | U256 | Address => Ok(arg),
        Vector(_) | Struct(_) | StructInstantiation(_, _) => {
            let mut cursor = Cursor::new(&arg[..]);
            let mut new_arg = vec![];
            let mut max_invocations = 10; // Read from config in the future
            recursively_construct_arg(
                session,
                ty,
                allowed_structs,
                &mut cursor,
                gas_meter,
                &mut max_invocations,
                &mut new_arg,
            )?;
            // Check cursor has parsed everything
            // Unfortunately, is_empty is only enabled in nightly, so we check this way.
            if cursor.position() != arg.len() as u64 {
                return Err(VMStatus::Error(
                    StatusCode::FAILED_TO_DESERIALIZE_ARGUMENT,
                    Some(String::from(
                        "The serialized arguments to constructor contained extra data",
                    )),
                ));
            }
            Ok(new_arg)
        },
        Signer => {
            if is_view {
                Ok(arg)
            } else {
                Err(invalid_signature())
            }
        },
        Reference(_) | MutableReference(_) | TyParam(_) => Err(invalid_signature()),
    }
}

// A Cursor is used to recursively walk the serialized arg manually and correctly. In effect we
// are parsing the BCS serialized implicit constructor invocation tree, while serializing the
// constructed types into the output parameter arg.
pub(crate) fn recursively_construct_arg(
    session: &mut SessionExt,
    ty: &Type,
    allowed_structs: &ConstructorMap,
    cursor: &mut Cursor<&[u8]>,
    gas_meter: &mut impl GasMeter,
    max_invocations: &mut u64,
    arg: &mut Vec<u8>,
) -> Result<(), VMStatus> {
    use move_vm_types::loaded_data::runtime_types::Type::*;

    match ty {
        Vector(inner) => {
            // get the vector length and iterate over each element
            let mut len = get_len(cursor)?;
            serialize_uleb128(len, arg);
            while len > 0 {
                recursively_construct_arg(
                    session,
                    inner,
                    allowed_structs,
                    cursor,
                    gas_meter,
                    max_invocations,
                    arg,
                )?;
                len -= 1;
            }
        },
        Struct(idx) | StructInstantiation(idx, _) => {
            // validate the struct value, we use `expect()` because that check was already
            // performed in `is_valid_txn_arg`
            let st = session
                .get_struct_type(*idx)
                .ok_or_else(invalid_signature)?;
            let full_name = format!("{}::{}", st.module.short_str_lossless(), st.name);
            let constructor = allowed_structs
                .get(&full_name)
                .ok_or_else(invalid_signature)?;
            // By appending the BCS to the output parameter we construct the correct BCS format
            // of the argument.
            arg.append(&mut validate_and_construct(
                session,
                ty,
                constructor,
                allowed_structs,
                cursor,
                gas_meter,
                max_invocations,
            )?);
        },
        Bool | U8 => read_n_bytes(1, cursor, arg)?,
        U16 => read_n_bytes(2, cursor, arg)?,
        U32 => read_n_bytes(4, cursor, arg)?,
        U64 => read_n_bytes(8, cursor, arg)?,
        U128 => read_n_bytes(16, cursor, arg)?,
        U256 | Address => read_n_bytes(32, cursor, arg)?,
        Signer | Reference(_) | MutableReference(_) | TyParam(_) => return Err(invalid_signature()),
    };
    Ok(())
}

// A move function that constructs a type will return the BCS serialized representation of the
// constructed value. This is the correct data to pass as the argument to a function taking
// said struct as a parameter. In this function we execute the constructor constructing the
// value and returning the BCS serialized representation.
fn validate_and_construct(
    session: &mut SessionExt,
    expected_type: &Type,
    constructor: &FunctionId,
    allowed_structs: &ConstructorMap,
    cursor: &mut Cursor<&[u8]>,
    gas_meter: &mut impl GasMeter,
    max_invocations: &mut u64,
) -> Result<Vec<u8>, VMStatus> {
    if *max_invocations == 0 {
        return Err(VMStatus::Error(
            StatusCode::FAILED_TO_DESERIALIZE_ARGUMENT,
            None,
        ));
    }
    // HACK mitigation of performance attack
    // To maintain compatibility with vector<string> or so on, we need to allow unlimited strings.
    // So we do not count the string constructor against the max_invocations, instead we
    // shortcut the string case to avoid the performance attack.
    if constructor.func_name.as_str() == "utf8" {
        let constructor_error = || {
            // A slight hack, to prevent additional piping of the feature flag through all
            // function calls. We know the feature is active when more structs then just strings are
            // allowed.
            let are_struct_constructors_enabled = allowed_structs.len() > 1;
            if are_struct_constructors_enabled {
                PartialVMError::new(StatusCode::ABORTED)
                    .with_sub_status(1)
                    .at_code_offset(FunctionDefinitionIndex::new(0), 0)
                    .finish(Location::Module(constructor.module_id.clone()))
                    .into_vm_status()
            } else {
                VMStatus::Error(StatusCode::FAILED_TO_DESERIALIZE_ARGUMENT, None)
            }
        };
        // short cut for the utf8 constructor, which is a special case
        let len = get_len(cursor)?;
        let mut arg = vec![];
        read_n_bytes(len, cursor, &mut arg)?;
        std::str::from_utf8(&arg).map_err(|_| constructor_error())?;
        return bcs::to_bytes(&arg)
            .map_err(|_| VMStatus::Error(StatusCode::FAILED_TO_DESERIALIZE_ARGUMENT, None));
    } else {
        *max_invocations -= 1;
    }

    let (function, instantiation) = session.load_function_with_type_arg_inference(
        &constructor.module_id,
        constructor.func_name,
        expected_type,
    )?;
    let mut args = vec![];
    for param_type in &instantiation.parameters {
        let mut arg = vec![];
        recursively_construct_arg(
            session,
            &param_type.subst(&instantiation.type_arguments).unwrap(),
            allowed_structs,
            cursor,
            gas_meter,
            max_invocations,
            &mut arg,
        )?;
        args.push(arg);
    }
    let serialized_result =
        session.execute_instantiated_function(function, instantiation, args, gas_meter)?;
    let mut ret_vals = serialized_result.return_values;
    // We know ret_vals.len() == 1
    let deserialize_error = VMStatus::Error(
        StatusCode::INTERNAL_TYPE_ERROR,
        Some(String::from("Constructor did not return value")),
    );
    Ok(ret_vals.pop().ok_or(deserialize_error)?.0)
}

// String is a vector of bytes, so both string and vector carry a length in the serialized format.
// Length of vectors in BCS uses uleb128 as a compression format.
fn get_len(cursor: &mut Cursor<&[u8]>) -> Result<usize, VMStatus> {
    match read_uleb128_as_u64(cursor) {
        Err(_) => Err(VMStatus::Error(
            StatusCode::FAILED_TO_DESERIALIZE_ARGUMENT,
            None,
        )),
        Ok(len) => Ok(len as usize),
    }
}

fn serialize_uleb128(mut x: usize, dest: &mut Vec<u8>) {
    // TODO perhaps reuse the code from move_binary_format::file_format_common if it's public
    while x >= 128 {
        dest.push((x | 128) as u8);
        x >>= 7;
    }
    dest.push(x as u8);
}

fn read_n_bytes(n: usize, src: &mut Cursor<&[u8]>, dest: &mut Vec<u8>) -> Result<(), VMStatus> {
    let len = dest.len();
    dest.resize(len + n, 0);
    src.read_exact(&mut dest[len..]).map_err(|_| {
        VMStatus::Error(
            StatusCode::FAILED_TO_DESERIALIZE_ARGUMENT,
            Some(String::from("Couldn't read bytes")),
        )
    })
}<|MERGE_RESOLUTION|>--- conflicted
+++ resolved
@@ -148,18 +148,6 @@
             None,
         ));
     }
-<<<<<<< HEAD
-    // if function doesn't require signer, we reuse txn args
-    // if the function require signer, we check senders number same as signers
-    // and then combine senders with txn args.
-    let mut combined_args = if signer_param_cnt == 0 {
-        if senders.len() != 1 {
-            return Err(VMStatus::Error(
-                StatusCode::NUMBER_OF_SIGNER_ARGUMENTS_MISMATCH,
-                None,
-            ));
-        }
-=======
 
     // If the invoked function expects one or more signers, we need to check that the number of
     // signers actually passed is matching first to maintain backward compatibility before
@@ -186,7 +174,6 @@
 
     // Combine signer and non-signer arguments.
     let combined_args = if signer_param_cnt == 0 {
->>>>>>> 4f9b69b6
         args
     } else {
         senders
